from __future__ import (absolute_import, division, print_function,
                        unicode_literals)

import importlib, inspect

from ..third_party.qtpy.QtCore import *
from ..third_party.qtpy.QtWidgets import *
from ..third_party.qtpy.QtGui import *

from ..core.comms import Dispatch
from .widgets.windows import MainWindow
from .widgets.plugin import Plugin


class Viewer(object):
    """
    The `Viewer` is the main construction area for all GUI widgets. This
    object does **not** control the interactions between the widgets,
    but only their creation and placement.
    """
    def __init__(self):
        # Instantiate main window object
        self._all_tool_bars = {}

        self.main_window = MainWindow()
        self.menu_docks = QMenu("Plugins")
        self.main_window.menu_bar.addMenu(self.menu_docks)

        self.menu_docks.addSeparator()

        self.main_window.setDockNestingEnabled(True)

        # Load system and user plugins
        self.load_plugins()

        # Setup up top-level connections
        self._setup_connections()

    def load_plugins(self):
        instance_plugins = []

        for mod in os.listdir(os.path.abspath(os.path.join(
                __file__, '..', '..', 'plugins'))):

            mod = mod.split('.')[0]
            mod = importlib.import_module("specviz.plugins." + mod)
            cls_members = inspect.getmembers(
                mod, lambda member: inspect.isclass(member)
                                    and Plugin in member.__bases__)

            if len(cls_members) == 0:
                continue

            for _, cls_plugin in cls_members:
                instance_plugins.append(cls_plugin(self.main_window))

        for instance_plugin in sorted(instance_plugins,
                                      key=lambda x: x.priority):
            if instance_plugin.location != 'hidden':
                if instance_plugin.location == 'right':
                    location = Qt.RightDockWidgetArea
                elif instance_plugin.location == 'top':
                    location = Qt.TopDockWidgetArea
                else:
                    location = Qt.LeftDockWidgetArea

                self.main_window.addDockWidget(location, instance_plugin)

                # Add this dock's visibility action to the menu bar
                self.menu_docks.addAction(
                    instance_plugin.toggleViewAction())

            for action in instance_plugin._actions:
                tool_bar = self._get_tool_bar(action['category'])
                tool_bar.addAction(action['action'])

    def _get_tool_bar(self, name):
        if name is None:
            name = "User Plugins"

        if name not in self._all_tool_bars:
            tool_bar = self.main_window.addToolBar(name)
            tool_bar.setToolButtonStyle(Qt.ToolButtonTextUnderIcon)

            self._all_tool_bars[name] = tool_bar

        return self._all_tool_bars[name]

    def _setup_connections(self):
        # Listen for subwindow selection events, update layer list on selection
        self.main_window.mdi_area.subWindowActivated.connect(
            lambda wi: Dispatch.on_selected_window.emit(
<<<<<<< HEAD
            window=wi.widget() if wi is not None else None))

    @DispatchHandle.register_listener("on_added_linelist")
    def add_linelist(self, linelist):

        # This is setting all markers at a fixed heigth in the
        # initial (before any zoom) data coordinates. Still TBD
        # how to do this in the generic case. Maybe derive heights
        # from curve data instead? Make the markers follow the
        # curve ups and downs?
        #
        # Ideally we would like to have the marker's X coordinate
        # pinned down to the plot surface in data value, and the Y
        # coordinate pinned down in screen value. This would make
        # the markers to stay at the same height in the window even
        # when the plot is zoomed. This kind of functionality doesn't
        # seem to be possible under pyqtgraph though. This requires
        # more investigation.

        plot_item = self.current_sub_window._plot_item

        # curve = plot_item.curves[0]

        data_range = plot_item.vb.viewRange()
        ymin = data_range[1][0]
        ymax = data_range[1][1]
        height = (ymax - ymin) * 0.75 + ymin

        # column names are defined in the YAML files.
        wave_column = linelist.columns['wavelength']
        id_column = linelist.columns['id']

        for i in range(len(wave_column)):
            marker = LineIDMarker(id_column[i], plot_item, orientation='vertical')

            marker.setPos(wave_column[i], height)

            plot_item.addItem(marker)
            # plot_item.addItem(marker.arrow)

            plot_item.update()

        plot_item.update()


=======
            window=wi.widget() if wi is not None else None))
>>>>>>> 0aa69e10
<|MERGE_RESOLUTION|>--- conflicted
+++ resolved
@@ -90,7 +90,6 @@
         # Listen for subwindow selection events, update layer list on selection
         self.main_window.mdi_area.subWindowActivated.connect(
             lambda wi: Dispatch.on_selected_window.emit(
-<<<<<<< HEAD
             window=wi.widget() if wi is not None else None))
 
     @DispatchHandle.register_listener("on_added_linelist")
@@ -136,6 +135,3 @@
         plot_item.update()
 
 
-=======
-            window=wi.widget() if wi is not None else None))
->>>>>>> 0aa69e10
