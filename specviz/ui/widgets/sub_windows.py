from __future__ import (absolute_import, division, print_function,
                        unicode_literals)

import sys, os
import logging
from functools import reduce

import numpy as np
import pyqtgraph as pg

from astropy.units import Unit, Quantity

from .axes import DynamicAxisItem
from ...third_party.qtpy.QtWidgets import *
from ...third_party.qtpy.QtGui import *
from ...third_party.qtpy.QtCore import *
from ...core.comms import Dispatch, DispatchHandle
from ...core.linelist import LineList
from .region_items import LinearRegionItem
from ...core.plots import LinePlot

<<<<<<< HEAD
=======
import numpy as np
import pyqtgraph as pg
>>>>>>> a8629a1d

pg.setConfigOption('background', 'w')
pg.setConfigOption('foreground', 'k')
pg.setConfigOptions(antialias=False)


class UiPlotSubWindow(QMainWindow):
    def __init__(self, *args, **kwargs):
        super(UiPlotSubWindow, self).__init__(*args, **kwargs)

        self.vertical_layout = QVBoxLayout()
        self.horizontal_layout = QHBoxLayout()
        self.vertical_layout.setContentsMargins(0, 0, 0, 0)
        self.vertical_layout.setSpacing(2)

        # X range
        self.label_x_range = QLabel()
        self.label_x_range.setText("X Range")
        self.line_edit_min_x_range = QLineEdit()
        self.line_edit_max_x_range = QLineEdit()

        self.layout_x_range = QHBoxLayout()
        self.layout_x_range.addWidget(self.label_x_range)
        self.layout_x_range.addWidget(self.line_edit_min_x_range)
        self.layout_x_range.addWidget(self.line_edit_max_x_range)

        # Y range
        self.label_y_range = QLabel()
        self.label_y_range.setText("Y Range")
        self.line_edit_min_y_range = QLineEdit()
        self.line_edit_max_y_range = QLineEdit()

        self.layout_y_range = QHBoxLayout()
        self.layout_y_range.addWidget(self.label_y_range)
        self.layout_y_range.addWidget(self.line_edit_min_y_range)
        self.layout_y_range.addWidget(self.line_edit_max_y_range)

        # Reset
        self.button_reset = QPushButton()
        self.button_reset.setText("Reset")

        # Cursor position
        self.line_edit_cursor_pos = QLabel()
        # self.line_edit_cursor_pos.setReadOnly(True)
        self.line_edit_cursor_pos.setText("Pos: 0, 0")

        self.horizontal_layout.addWidget(self.line_edit_cursor_pos)
        self.horizontal_layout.addStretch()
        # self.horizontal_layout.addLayout(self.layout_x_range)
        # self.horizontal_layout.addLayout(self.layout_y_range)
        self.horizontal_layout.addWidget(self.button_reset)

        self.vertical_layout.addLayout(self.horizontal_layout)

        self.main_widget = QWidget(self)
        self.main_widget.setLayout(self.vertical_layout)

        self.setCentralWidget(self.main_widget)


class PlotSubWindow(UiPlotSubWindow):
    """
    Sub window object responsible for displaying and interacting with plots.
    """
    def __init__(self, *args, **kwargs):
        super(PlotSubWindow, self).__init__(*args, **kwargs)
        self._plots = []
        self._dynamic_axis = None
        self._plot_widget = None
        self._plot_item = None
        self._plots_units = None
        self._rois = []
        self._measure_rois = []
        self._centroid_roi = None

        DispatchHandle.setup(self)

        self._dynamic_axis = DynamicAxisItem(orientation='top')
        self._plot_widget = pg.PlotWidget(
            axisItems={'top': self._dynamic_axis})
        # self.setCentralWidget(self._plot_widget)
        self.vertical_layout.insertWidget(0, self._plot_widget)

        self._plot_item = self._plot_widget.getPlotItem()
        self._plot_item.showAxis('top', True)
        # Add grids to the plot
        self._plot_item.showGrid(True, True)

        self._setup_connections()

    def _setup_connections(self):
        # Connect cursor position to UI element
        # proxy = pg.SignalProxy(self._plot_item.scene().sigMouseMoved,
        #                        rateLimit=30, slot=self.cursor_moved)
        self._plot_item.scene().sigMouseMoved.connect(self.cursor_moved)
        self.button_reset.clicked.connect(self._reset_view)

    def cursor_moved(self, evt):
        pos = evt

<<<<<<< HEAD
        self._tool_bar.atn_line_ids.triggered.connect(
            self._show_line_ids)

    def _show_unit_change_dialog(self):
        if self._unit_change_dialog.exec_():
            x_text = self._unit_change_dialog.disp_unit
            y_text = self._unit_change_dialog.flux_unit
=======
        # Data range
        # flux = self._containers[0].data.value
        # disp = self._containers[0].dispersion.value
>>>>>>> a8629a1d

        # Plot range
        vb = self._plot_item.getViewBox()

        if self._plot_item.sceneBoundingRect().contains(pos):
            mouse_point = vb.mapSceneToView(pos)
            index = int(mouse_point.x())

<<<<<<< HEAD
            try:
                y_unit = Unit(y_text) if y_text else None
            except ValueError as e:
                logging.error(e)

            self.change_units(x_unit, y_unit)

            self._plot_item.update()

    def _show_line_ids(self):

        # find the wavelength range spanned by the spectrum
        # (or spectra) at hand. The range will be used to select
        # lines from the line list table(s).

        # increasing dispersion values!
        amin = sys.float_info.max
        amax = 0.0
        for container in self._containers:
            amin = min(amin, container.dispersion.value[0])
            amax = max(amax, container.dispersion.value[-1])

        amin = Quantity(amin, self._plot_units[0])
        amax = Quantity(amax, self._plot_units[0])

        # if file_name is None:
        #     file_name, selected_filter = self.viewer.open_file_dialog(
        #         loader_registry.filters)
        #
        # if not file_name:
        #     return

        # Lets skip the file dialog business for now. This is just a
        # proof-of-concept code. Later we will add more fanciness to it.
        #
        # Use these two tables for now. In the future, the filter strings
        # should somehow be handled by the file dialog itself.
        fnames = ['Common_stellar.txt', 'Common_nebular.txt']

        path = os.path.dirname(os.path.abspath(__file__))
        dir_path = path + '/../../data/linelists/'
        linelists = []

        for fname in fnames:
            path = dir_path + fname
            filter = fname.split('.')[0] + ' (*.txt *.dat)'

            linelist = LineList.read(path, filter)
            linelist = linelist.extract_range(amin, amax)

            linelists.append(linelist)

        linelist = LineList.merge(linelists)

        # try:
        #     data = data_manager.load(str(file_name), str(selected_filter))
        # except:
        #     logging.error("Incompatible loader for selected data.")

        # display line lists in a tabbed pane.

        # display line markers on plot sirface.

        Dispatch.on_added_linelist.emit(linelist=linelist)







    def _toggle_measure(self, on):
        if on:
            self.add_measure_rois()

            # Disable the ability to add new ROIs
            self.ui_plot_sub_window.actionInsert_ROI.setDisabled(True)
        else:
            self.remove_measure_rois()

            # Enable the ability to add new ROIs
            self.ui_plot_sub_window.actionInsert_ROI.setDisabled(False)
=======
            if index > 0 and index < vb.viewRange()[0][1]:
                self.line_edit_cursor_pos.setText("Pos: {0:4.4g}, "
                                                  "{1:4.4g}".format(
                    mouse_point.x(), mouse_point.y())
                    # flux[index], disp[index])
                )
>>>>>>> a8629a1d

    def _reset_view(self):
        view_box = self._plot_item.getViewBox()
        view_box.autoRange()

    def get_roi_mask(self, layer=None, container=None, roi=None):
        if layer is not None:
            container = self.get_plot(layer)

        if container is None:
            return

        mask_holder = []
        rois = [roi] if roi is not None else self._rois

        for roi in rois:
            # roi_shape = roi.parentBounds()
            # x1, y1, x2, y2 = roi_shape.getCoords()
            x1, x2 = roi.getRegion()

            layer_mask = np.copy(layer._mask)
            mask = (container.dispersion.value >= x1) & \
                   (container.dispersion.value <= x2)
            layer_mask[layer_mask==True] = mask
            mask_holder.append(layer_mask)

        if len(mask_holder) == 0:
            mask_holder.append(container.layer._mask)

        # mask = np.logical_not(reduce(np.logical_or, mask_holder))
        mask = reduce(np.logical_or, mask_holder)
        return mask

    def add_roi(self, *args, **kwargs):
        view_range = self._plot_item.viewRange()
        x_len = (view_range[0][1] - view_range[0][0]) * 0.5
        x_pos = x_len * 0.5 + view_range[0][0]

        def remove():
            self._plot_item.removeItem(roi)
            self._rois.remove(roi)

        roi = LinearRegionItem(values=[x_pos, x_pos + x_len])
        self._rois.append(roi)
        self._plot_item.addItem(roi)

        # Connect the remove functionality
        roi.sigRemoveRequested.connect(remove)

        # Connect events
        Dispatch.on_updated_rois.emit(rois=self._rois)
        roi.sigRemoveRequested.connect(
            lambda: Dispatch.on_updated_rois.emit(rois=self._rois))
        roi.sigRegionChangeFinished.connect(
            lambda: Dispatch.on_updated_rois.emit(rois=self._rois))

    def get_plot(self, layer):
        for plot in self._plots:
            if plot.layer == layer:
                return plot

    def get_all_layers(self):
        return [plot.layer for plot in self._plots]

    def change_units(self, x=None, y=None, z=None):
        for cntr in self._plots:
            cntr.change_units(x, y, z)

        self.set_labels(x_label=x, y_label=y)
        self._plot_item.enableAutoRange()
        self._plot_units = [x, y, z]

    def set_labels(self, x_label='', y_label=''):
        self._plot_item.setLabels(
            left="Flux [{}]".format(
                y_label or str(self._plots[0].layer.units[1])),
            bottom="Wavelength [{}]".format(
                x_label or str(self._plots[0].layer.units[0])))

    def set_visibility(self, layer, show, override=False):
        plot = self.get_plot(layer)

        if plot._visibility_state != [show, show, False]:
            plot.set_visibility(show, show, inactive=False, override=override)

    def update_axis(self, layer=None, mode=None, **kwargs):
        self._dynamic_axis.update_axis(layer, mode, **kwargs)
        self._plot_widget.update()

    def update_plot_item(self):
        self._plot_item.update()

    @DispatchHandle.register_listener("on_update_model")
    def update_plot(self, layer=None, plot=None):
        if layer is not None:
            plot = self.get_plot(layer)

        plot.update()

    def closeEvent(self, event):
        DispatchHandle.tear_down(self)
        super(PlotSubWindow, self).closeEvent(event)

    @DispatchHandle.register_listener("on_add_layer")
    def add_plot(self, layer, window=None):
        if window is not None and window != self:
            logging.warning("Attempted to add container to plot, but sub "
                            "windows do not match.")
            return

        new_plot = LinePlot.from_layer(layer)

        if len(self._plots) == 0:
            self.change_units(new_plot.layer.units[0],
                              new_plot.layer.units[1])
        else:
            new_plot.change_units(*self._plot_units)

        if new_plot.error is not None:
            self._plot_item.addItem(new_plot.error)

        self._plots.append(new_plot)
        self._plot_item.addItem(new_plot.plot)

        self.set_active_plot(new_plot.layer)

        # Make sure the dynamic axis object has access to a layer
        self._dynamic_axis._layer = self._plots[0].layer

        Dispatch.on_added_plot.emit(plot=new_plot, window=window)

    @DispatchHandle.register_listener("on_removed_layer")
    def remove_plot(self, layer, window=None):
        if window is not None and window != self:
            return

        for plot in self._plots:
            if plot.layer == layer:
                self._plot_item.removeItem(plot.plot)

                if plot.error is not None:
                    self._plot_item.removeItem(plot.error)

                self._plots.remove(plot)

    @DispatchHandle.register_listener("on_selected_plot")
    def set_active_plot(self, layer):
        for plot in self._plots:
            if plot.layer == layer:
                plot.set_visibility(True, True, inactive=False)
            else:
                plot.set_visibility(True, False, inactive=True)
<|MERGE_RESOLUTION|>--- conflicted
+++ resolved
@@ -19,11 +19,8 @@
 from .region_items import LinearRegionItem
 from ...core.plots import LinePlot
 
-<<<<<<< HEAD
-=======
 import numpy as np
 import pyqtgraph as pg
->>>>>>> a8629a1d
 
 pg.setConfigOption('background', 'w')
 pg.setConfigOption('foreground', 'k')
@@ -124,19 +121,9 @@
     def cursor_moved(self, evt):
         pos = evt
 
-<<<<<<< HEAD
-        self._tool_bar.atn_line_ids.triggered.connect(
-            self._show_line_ids)
-
-    def _show_unit_change_dialog(self):
-        if self._unit_change_dialog.exec_():
-            x_text = self._unit_change_dialog.disp_unit
-            y_text = self._unit_change_dialog.flux_unit
-=======
         # Data range
         # flux = self._containers[0].data.value
         # disp = self._containers[0].dispersion.value
->>>>>>> a8629a1d
 
         # Plot range
         vb = self._plot_item.getViewBox()
@@ -145,15 +132,16 @@
             mouse_point = vb.mapSceneToView(pos)
             index = int(mouse_point.x())
 
-<<<<<<< HEAD
-            try:
-                y_unit = Unit(y_text) if y_text else None
-            except ValueError as e:
-                logging.error(e)
-
-            self.change_units(x_unit, y_unit)
-
-            self._plot_item.update()
+            if index > 0 and index < vb.viewRange()[0][1]:
+                self.line_edit_cursor_pos.setText("Pos: {0:4.4g}, "
+                                                  "{1:4.4g}".format(
+                    mouse_point.x(), mouse_point.y())
+                    # flux[index], disp[index])
+                )
+
+    def _reset_view(self):
+        view_box = self._plot_item.getViewBox()
+        view_box.autoRange()
 
     def _show_line_ids(self):
 
@@ -210,36 +198,6 @@
         # display line markers on plot sirface.
 
         Dispatch.on_added_linelist.emit(linelist=linelist)
-
-
-
-
-
-
-
-    def _toggle_measure(self, on):
-        if on:
-            self.add_measure_rois()
-
-            # Disable the ability to add new ROIs
-            self.ui_plot_sub_window.actionInsert_ROI.setDisabled(True)
-        else:
-            self.remove_measure_rois()
-
-            # Enable the ability to add new ROIs
-            self.ui_plot_sub_window.actionInsert_ROI.setDisabled(False)
-=======
-            if index > 0 and index < vb.viewRange()[0][1]:
-                self.line_edit_cursor_pos.setText("Pos: {0:4.4g}, "
-                                                  "{1:4.4g}".format(
-                    mouse_point.x(), mouse_point.y())
-                    # flux[index], disp[index])
-                )
->>>>>>> a8629a1d
-
-    def _reset_view(self):
-        view_box = self._plot_item.getViewBox()
-        view_box.autoRange()
 
     def get_roi_mask(self, layer=None, container=None, roi=None):
         if layer is not None:
